from setuptools import setup, find_packages

# read the contents of your README file
from os import path
this_directory = path.abspath(path.dirname(__file__))
with open(path.join(this_directory, 'README.md'), encoding='utf-8') as f:
    lines = f.readlines()

# remove images from README
lines = [x for x in lines if (('.png' not in x) and ('.gif' not in x))]
long_description = ''.join(lines)

setup(
    name="robomimic",
    packages=[
        package for package in find_packages() if package.startswith("robomimic")
    ],
    install_requires=[
        "numpy>=1.13.3",
        "h5py",
        "psutil",
        "tqdm",
        "termcolor",
        "tensorboard",
        "tensorboardX",
        "imageio",
        "imageio-ffmpeg",
        "matplotlib",
<<<<<<< HEAD
        # "egl_probe>=1.0.1",
=======
>>>>>>> 58a23f46
        "torch",
        "torchvision",
    ],
    eager_resources=['*'],
    include_package_data=True,
    python_requires='>=3',
    description="robomimic: A Modular Framework for Robot Learning from Demonstration",
    author="Ajay Mandlekar, Danfei Xu, Josiah Wong, Soroush Nasiriany, Chen Wang, Matthew Bronars",
    url="https://github.com/ARISE-Initiative/robomimic",
    author_email="amandlek@cs.stanford.edu",
    version="0.3.0",
    long_description=long_description,
    long_description_content_type='text/markdown'
)<|MERGE_RESOLUTION|>--- conflicted
+++ resolved
@@ -26,10 +26,6 @@
         "imageio",
         "imageio-ffmpeg",
         "matplotlib",
-<<<<<<< HEAD
-        # "egl_probe>=1.0.1",
-=======
->>>>>>> 58a23f46
         "torch",
         "torchvision",
     ],
